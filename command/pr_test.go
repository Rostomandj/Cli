--- conflicted
+++ resolved
@@ -1155,7 +1155,6 @@
 	}
 }
 
-<<<<<<< HEAD
 func TestPRMerge_interactive(t *testing.T) {
 	initWithStubs("blueberries",
 		stubResponse{200, bytes.NewBufferString(`
@@ -1205,7 +1204,9 @@
 	_, err := RunCommand("pr merge 1 --merge --squash")
 	if err == nil {
 		t.Fatal("expected error running `pr merge` with multiple merge methods")
-=======
+	}
+}
+
 func TestPRReady(t *testing.T) {
 	initBlankContext("", "OWNER/REPO", "master")
 	http := initFakeHTTP()
@@ -1272,6 +1273,5 @@
 
 	if !r.MatchString(err.Error()) {
 		t.Fatalf("output did not match regexp /%s/\n> output\n%q\n", r, err.Error())
->>>>>>> e9d6e133
 	}
 }