--- conflicted
+++ resolved
@@ -1,19 +1,12 @@
 package utils
 
 import (
-<<<<<<< HEAD
-	"os"
-
-	"github.com/mgutz/ansi"
-	"golang.org/x/crypto/ssh/terminal"
-=======
 	"io"
 	"os"
 
 	"github.com/mattn/go-colorable"
 	"github.com/mattn/go-isatty"
 	"github.com/mgutz/ansi"
->>>>>>> 9a3b032f
 )
 
 var _isStdoutTerminal = false
@@ -36,41 +29,13 @@
 func makeColorFunc(color string) func(string) string {
 	cf := ansi.ColorFunc(color)
 	return func(arg string) string {
-<<<<<<< HEAD
-		output := arg
-		if terminal.IsTerminal(int(os.Stdout.Fd())) {
-			output = ansi.Color(color+arg+ansi.Reset, "")
-=======
 		if isStdoutTerminal() {
 			return cf(arg)
->>>>>>> 9a3b032f
 		}
 		return arg
 	}
 }
 
-<<<<<<< HEAD
-var Black = makeColorFunc(ansi.Black)
-var White = makeColorFunc(ansi.White)
-var Magenta = makeColorFunc(ansi.Magenta)
-var Cyan = makeColorFunc(ansi.Cyan)
-var Red = makeColorFunc(ansi.Red)
-var Yellow = makeColorFunc(ansi.Yellow)
-var Blue = makeColorFunc(ansi.Blue)
-var Green = makeColorFunc(ansi.Green)
-var Gray = makeColorFunc(ansi.LightBlack)
-
-func Bold(arg string) string {
-	output := arg
-	if terminal.IsTerminal(int(os.Stdout.Fd())) {
-		// This is really annoying.  If you just define Bold as ColorFunc("+b") it will properly bold but
-		// will not use the default color, resulting in black and probably unreadable text. This forces
-		// the default color before bolding.
-		output = ansi.Color(ansi.DefaultFG+arg+ansi.Reset, "+b")
-	}
-	return output
-}
-=======
 // Magenta outputs ANSI color if stdout is a tty
 var Magenta = makeColorFunc("magenta")
 
@@ -93,5 +58,4 @@
 var Gray = makeColorFunc("black+h")
 
 // Bold outputs ANSI color if stdout is a tty
-var Bold = makeColorFunc("default+b")
->>>>>>> 9a3b032f
+var Bold = makeColorFunc("default+b")