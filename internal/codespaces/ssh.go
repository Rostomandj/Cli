--- conflicted
+++ resolved
@@ -8,33 +8,6 @@
 	"strings"
 )
 
-<<<<<<< HEAD
-// StartSSHServer installs (if necessary) and starts the SSH in the codespace.
-// It returns the remote port where it is running, the user to log in with, or an error if something failed.
-func StartSSHServer(ctx context.Context, session *liveshare.Session, log logger) (serverPort int, user string, err error) {
-	log.Println("Fetching SSH details...")
-
-	sshServer := session.SSHServer()
-
-	sshServerStartResult, err := sshServer.StartRemoteServer(ctx)
-	if err != nil {
-		return 0, "", fmt.Errorf("error starting live share: %w", err)
-	}
-
-	if !sshServerStartResult.Result {
-		return 0, "", errors.New(sshServerStartResult.Message)
-	}
-
-	portInt, err := strconv.Atoi(sshServerStartResult.ServerPort)
-	if err != nil {
-		return 0, "", fmt.Errorf("error parsing port: %w", err)
-	}
-
-	return portInt, sshServerStartResult.User, nil
-}
-
-=======
->>>>>>> 10ad8548
 // Shell runs an interactive secure shell over an existing
 // port-forwarding session. It runs until the shell is terminated
 // (including by cancellation of the context).
